"""Library implementing normalization.

Authors
 * Mirco Ravanelli 2020
"""
import torch
import torch.nn as nn


class BatchNorm1d(nn.Module):
    """Applies 1d batch normalization to the input tensor.

    Arguments
    ---------
    input_shape : tuple
        The expected shape of the input. Alternatively, use ``input_size``.
    input_size : int
        The expected size of the input. Alternatively, use ``input_shape``.
    eps : float
        This value is added to std deviation estimationto improve the numerical
        stability.
    momentum : float
        It is a value used for the running_mean and running_var computation.
    affine : bool
        When set to True, the affine parameters are learned.
    track_running_stats : bool
        When set to True, this module tracks the running mean and variance,
        and when set to False, this module does not track such statistics.
    combine_batch_time : bool
        When true, it combines batch an time axis.


    Example
    -------
    >>> input = torch.randn(100, 10)
    >>> norm = BatchNorm1d(input_shape=input.shape)
    >>> output = norm(input)
    >>> output.shape
    torch.Size([100, 10])
    """

    def __init__(
        self,
        input_shape=None,
        input_size=None,
        eps=1e-05,
        momentum=0.1,
        affine=True,
        track_running_stats=True,
        combine_batch_time=False,
        skip_transpose=False,
    ):
        super().__init__()
        self.combine_batch_time = combine_batch_time
        self.skip_transpose = skip_transpose

<<<<<<< HEAD
        if input_shape is None and input_size is None:
            raise ValueError("Expected input_shape or input_size as input")
=======
    def init_params(self, first_input):
        """
        Arguments
        ---------
        first_input : tensor
            A first input used for initializing the parameters.
        """
        if self.skip_transpose:
            fea_dim = first_input.shape[1]
        else:
            fea_dim = first_input.shape[-1]
>>>>>>> 1816b748

        if input_size is None:
            input_size = input_shape[-1]

        self.norm = nn.BatchNorm1d(
            input_size,
            eps=eps,
            momentum=momentum,
            affine=affine,
            track_running_stats=track_running_stats,
        )

    def forward(self, x):
        """Returns the normalized input tensor.

        Arguments
        ---------
        x : torch.Tensor (batch, time, [channels])
            input to normalize. 2d or 3d tensors are expected in input
            4d tensors can be used when combine_dims=True.
        """
        shape_or = x.shape
        if self.combine_batch_time:
            if x.ndim == 3:
                x = x.reshape(shape_or[0] * shape_or[1], shape_or[2])
            else:
                x = x.reshape(
                    shape_or[0] * shape_or[1], shape_or[3], shape_or[2]
                )

        elif not self.skip_transpose:
            x = x.transpose(-1, 1)

        x_n = self.norm(x)

        if self.combine_batch_time:
            x_n = x_n.reshape(shape_or)
        elif not self.skip_transpose:
            x_n = x_n.transpose(1, -1)

        return x_n


class BatchNorm2d(nn.Module):
    """Applies 2d batch normalization to the input tensor.

    Arguments
    ---------
    input_shape : tuple
        The expected shape of the input. Alternatively, use ``input_size``.
    input_size : int
        The expected size of the input. Alternatively, use ``input_shape``.
    eps : float
        This value is added to std deviation estimationto improve the numerical
        stability.
    momentum : float
        It is a value used for the running_mean and running_var computation.
    affine : bool
        When set to True, the affine parameters are learned.
    track_running_stats : bool
        When set to True, this module tracks the running mean and variance,
        and when set to False, this module does not track such statistics.

    Example
    -------
    >>> input = torch.randn(100, 10, 5, 20)
    >>> norm = BatchNorm2d(input_shape=input.shape)
    >>> output = norm(input)
    >>> output.shape
    torch.Size([100, 10, 5, 20])
    """

    def __init__(
        self,
        input_shape=None,
        input_size=None,
        eps=1e-05,
        momentum=0.1,
        affine=True,
        track_running_stats=True,
    ):
        super().__init__()

        if input_shape is None and input_size is None:
            raise ValueError("Expected input_shape or input_size as input")

        if input_size is None:
            input_size = input_shape[-1]

        self.norm = nn.BatchNorm2d(
            input_size,
            eps=eps,
            momentum=momentum,
            affine=affine,
            track_running_stats=track_running_stats,
        )

    def forward(self, x):
        """Returns the normalized input tensor.

        Arguments
        ---------
        x : torch.Tensor (batch, time, channel1, channel2)
            input to normalize. 4d tensors are expected.
        """
        x = x.transpose(-1, 1)
        x_n = self.norm(x)
        x_n = x_n.transpose(1, -1)

        return x_n


class LayerNorm(nn.Module):
    """Applies layer normalization to the input tensor.

    Arguments
    ---------
    input_shape : tuple
        The expected shape of the input.
    eps : float
        This value is added to std deviation estimationto improve the numerical
        stability.
    elementwise_affine : bool
        If True, this module has learnable per-element affine parameters
        initialized to ones (for weights) and zeros (for biases).

    Example
    -------
    >>> input = torch.randn(100, 101, 128)
    >>> norm = LayerNorm(input_shape=input.shape)
    >>> output = norm(input)
    >>> output.shape
    torch.Size([100, 101, 128])
    """

    def __init__(self, input_shape, eps=1e-05, elementwise_affine=True):
        super().__init__()
        self.eps = eps
        self.elementwise_affine = elementwise_affine

        self.norm = torch.nn.LayerNorm(
            input_shape[2:],
            eps=self.eps,
            elementwise_affine=self.elementwise_affine,
        )

    def forward(self, x):
        """Returns the normalized input tensor.

        Arguments
        ---------
        x : torch.Tensor (batch, time, channels)
            input to normalize. 3d or 4d tensors are expected.
        """
        return self.norm(x)


class InstanceNorm1d(nn.Module):
    """Applies 1d instance normalization to the input tensor.

    Arguments
    ---------
    input_shape : tuple
        The expected shape of the input. Alternatively, use ``input_size``.
    input_size : int
        The expected size of the input. Alternatively, use ``input_shape``.
    eps : float
        This value is added to std deviation estimationto improve the numerical
        stability.
    momentum : float
        It is a value used for the running_mean and running_var computation.
    track_running_stats : bool
        When set to True, this module tracks the running mean and variance,
        and when set to False, this module does not track such statistics.
    affine : bool
        A boolean value that when set to True, this module has learnable
        affine parameters, initialized the same way as done for
        batch normalization. Default: False.

    Example
    -------
    >>> input = torch.randn(100, 10, 20)
    >>> norm = InstanceNorm1d(input_shape=input.shape)
    >>> output = norm(input)
    >>> output.shape
    torch.Size([100, 10, 20])
    """

    def __init__(
        self,
        input_shape=None,
        input_size=None,
        eps=1e-05,
        momentum=0.1,
        track_running_stats=True,
        affine=False,
    ):
        super().__init__()

        if input_shape is None and input_size is None:
            raise ValueError("Expected input_shape or input_size as input")

        if input_size is None:
            input_size = input_shape[-1]

        self.norm = nn.InstanceNorm1d(
            input_size,
            eps=eps,
            momentum=momentum,
            track_running_stats=track_running_stats,
            affine=affine,
        )

    def forward(self, x):
        """Returns the normalized input tensor.

        Arguments
        ---------
        x : torch.Tensor (batch, time, channels)
            input to normalize. 3d tensors are expected.
        """
        x = x.transpose(-1, 1)
        x_n = self.norm(x)
        x_n = x_n.transpose(1, -1)

        return x_n


class InstanceNorm2d(nn.Module):
    """Applies 2d instance normalization to the input tensor.

    Arguments
    ---------
    input_shape : tuple
        The expected shape of the input. Alternatively, use ``input_size``.
    input_size : int
        The expected size of the input. Alternatively, use ``input_shape``.
    eps : float
        This value is added to std deviation estimationto improve the numerical
        stability.
    momentum : float
        It is a value used for the running_mean and running_var computation.
    track_running_stats : bool
        When set to True, this module tracks the running mean and variance,
        and when set to False, this module does not track such statistics.
    affine : bool
        A boolean value that when set to True, this module has learnable
        affine parameters, initialized the same way as done for
        batch normalization. Default: False.

    Example
    -------
    >>> input = torch.randn(100, 10, 20, 2)
    >>> norm = InstanceNorm2d(input_shape=input.shape)
    >>> output = norm(input)
    >>> output.shape
    torch.Size([100, 10, 20, 2])
    """

    def __init__(
        self,
        input_shape=None,
        input_size=None,
        eps=1e-05,
        momentum=0.1,
        track_running_stats=True,
        affine=False,
    ):
        super().__init__()

        if input_shape is None and input_size is None:
            raise ValueError("Expected input_shape or input_size as input")

        if input_size is None:
            input_size = input_shape[-1]

        self.norm = nn.InstanceNorm2d(
            input_size,
            eps=eps,
            momentum=momentum,
            track_running_stats=track_running_stats,
            affine=affine,
        )

    def forward(self, x):
        """Returns the normalized input tensor.

        Arguments
        ---------
        x : torch.Tensor (batch, time, channel1, channel2)
            input to normalize. 4d tensors are expected.
        """
        x = x.transpose(-1, 1)
        x_n = self.norm(x)
        x_n = x_n.transpose(1, -1)

        return x_n<|MERGE_RESOLUTION|>--- conflicted
+++ resolved
@@ -54,24 +54,9 @@
         self.combine_batch_time = combine_batch_time
         self.skip_transpose = skip_transpose
 
-<<<<<<< HEAD
-        if input_shape is None and input_size is None:
-            raise ValueError("Expected input_shape or input_size as input")
-=======
-    def init_params(self, first_input):
-        """
-        Arguments
-        ---------
-        first_input : tensor
-            A first input used for initializing the parameters.
-        """
-        if self.skip_transpose:
-            fea_dim = first_input.shape[1]
-        else:
-            fea_dim = first_input.shape[-1]
->>>>>>> 1816b748
-
-        if input_size is None:
+        if input_size is None and skip_transpose:
+            input_size = input_shape[1]
+        elif input_size is None:
             input_size = input_shape[-1]
 
         self.norm = nn.BatchNorm1d(
