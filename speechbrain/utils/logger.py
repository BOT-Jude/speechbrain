--- conflicted
+++ resolved
@@ -4,10 +4,7 @@
 Author
     Fang-Pen Lin 2012 and Peter Plantinga 2020
     https://fangpenlin.com/posts/2012/08/26/good-logging-practice-in-python/
-<<<<<<< HEAD
-=======
     Aku Rouhe
->>>>>>> f87ccbb8
 """
 
 import os
