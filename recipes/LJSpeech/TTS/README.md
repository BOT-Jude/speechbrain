--- conflicted
+++ resolved
@@ -31,15 +31,6 @@
 ### FastSpeech2 with pre-extracted durations from a forced aligner
 Training FastSpeech2 requires pre-extracted phoneme alignments (durations). The LJSpeech phoneme alignments from Montreal Forced Aligner can be automatically downloaded, decompressed and stored at this location: ```/your_folder/LJSpeech-1.1/TextGrid```.
 
-<<<<<<< HEAD
-To run this recipe, please first install the extra-requirements:
-```
-pip install -r extra_requirements.txt
-```
-Then go into the "fastspeech2" folder and run:
-```
-python train.py hparams/train.yaml --data_folder=/your_folder/LJSpeech-1.1
-=======
 To run this recipe, please first install the extra-dependencies :
 
 ```
@@ -50,7 +41,6 @@
 
 ```
 python train.py --data_folder=/your_folder/LJSpeech-1.1 hparams/train.yaml
->>>>>>> ad46f5bd
 ```
 Training takes about 3 minutes/epoch on 1 * V100 32G.
 
@@ -58,7 +48,6 @@
 
 You can find the pre-trained model with an easy-inference function on [HuggingFace](https://huggingface.co/speechbrain/tts-fastspeech2-ljspeech).
 
-<<<<<<< HEAD
 ### FastSpeech2 with internal alignment
 This recipe allows training FastSpeech2 without forced aligner referring to [One TTS Alignment To Rule Them All](https://arxiv.org/pdf/2108.10447.pdf). The alignment can be learnt by an internal alignment network that is added to FastSpeech2. This recipe aims to simplify training when using custom data.
 
@@ -76,14 +65,9 @@
 
 You can find the pre-trained model with an easy-inference function on [HuggingFace](to be added).
 
-# HiFi GAN (Vocoder)
-The subfolder "vocoder/hifi_gan/" contains the [HiFi GAN vocoder](https://arxiv.org/pdf/2010.05646.pdf).
-The vocoder is a neural network that converts a spectrogram into a waveform (it can be used on top of Tacotron 2).
-=======
 # HiFiGAN (Vocoder)
 The subfolder "vocoder/hifi_gan/" contains the [HiFiGAN vocoder](https://arxiv.org/pdf/2010.05646.pdf).
 The vocoder is a neural network that converts a spectrogram into a waveform (it can be used on top of Tacotron2/FastSpeech2).
->>>>>>> ad46f5bd
 
 We suggest using `tensorboard_logger` by setting `use_tensorboard: True` in the yaml file, thus `Tensorboard` should be installed.
 
@@ -93,13 +77,9 @@
 python train.py hparams/train.yaml --data_folder /path/to/LJspeech
 ```
 
-<<<<<<< HEAD
-The training logs are available [here](https://drive.google.com/drive/folders/19sLwV7nAsnUuLkoTu5vafURA9Fo2WZgG?usp=sharing)
-=======
 Training takes about 10 minutes/epoch on an nvidia RTX8000.
 
 The training logs are available [here](https://www.dropbox.com/sh/m2xrdssiroipn8g/AAD-TqPYLrSg6eNxUkcImeg4a?dl=0)
->>>>>>> ad46f5bd
 
 You can find the pre-trained model with an easy-inference function on [HuggingFace](https://huggingface.co/speechbrain/tts-hifigan-ljspeech).
 
